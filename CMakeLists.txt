--- conflicted
+++ resolved
@@ -3,7 +3,11 @@
 project(kbdm)
 
 set (CMAKE_CXX_STANDARD 17)
-<<<<<<< HEAD
+
+set (LLCKBDM_LIB_PATH $ENV{LLCKBDM_LIB_PATH})
+if(NOT LLCKBDM_LIB_PATH)
+    set(LLCKBDM_LIB_PATH llckbdm)
+endif()
 
 if (NOT CMAKE_BUILD_TYPE)
     set(CMAKE_BUILD_TYPE Release)
@@ -17,8 +21,6 @@
     set(CMAKE_CXX_FLAGS "${CMAKE_CXX_FLAGS} -Wall -Wextra")
     set(CMAKE_CXX_FLAGS_RELEASE "-O2")
 endif()
-=======
->>>>>>> 36a0ccf9
 
 if(APPLE)
     message("Apple detected")
@@ -47,11 +49,10 @@
 
 endif()
 
-<<<<<<< HEAD
-=======
+if (MKL_FOUND)
+    message("MKL_FOUND: ${MKL_LIBRARIES}")
+endif()
 message("-- Eigen3_DIR: " ${Eigen3_DIR})
 message("-- pybind11_DIR: " ${pybind11_DIR})
 
-add_subdirectory(llckbdm/cpp)
->>>>>>> 36a0ccf9
-add_subdirectory(llckbdm/bindings)+add_subdirectory(llckbdm/cpp)